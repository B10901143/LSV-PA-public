﻿Student ID, Name, GitHub Account,
d11k42001, Tian-Fu Chen (TA), ghdftff542,
<<<<<<< HEAD
b09901064, Ting-Wei Chen, spongebobaa16
=======
r11943172, Kuan-Wei Huang, wilson22510120,
r12k41018, Hsiang-Chun Yang, jimmyb08901017,
>>>>>>> f38849e0
<|MERGE_RESOLUTION|>--- conflicted
+++ resolved
@@ -1,8 +1,5 @@
-﻿Student ID, Name, GitHub Account,
-d11k42001, Tian-Fu Chen (TA), ghdftff542,
-<<<<<<< HEAD
-b09901064, Ting-Wei Chen, spongebobaa16
-=======
-r11943172, Kuan-Wei Huang, wilson22510120,
-r12k41018, Hsiang-Chun Yang, jimmyb08901017,
->>>>>>> f38849e0
+﻿Student ID, Name, GitHub Account,
+d11k42001, Tian-Fu Chen (TA), ghdftff542,
+r11943172, Kuan-Wei Huang, wilson22510120,
+r12k41018, Hsiang-Chun Yang, jimmyb08901017,
+b09901064, Ting-Wei Chen, spongebobaa16