Student ID, Name, GitHub Account
f11943109, Kuo-Wei Ho, allen1236
a14921101, Maxime Cortes, ETCxma
a14921102, Victor Lam, lamv05
a14943201, GUILLOUX Kévin, Kekossssss
b10502014,,
b10507053,,
b10901125,,
<<<<<<< HEAD
b11201010,,
b11201025, Chow Lok Yan, lokyan0804
=======
b11201010, Chuan-Yi Chen, ChuanYiChen
b11201025,,
>>>>>>> 7f02ff6d
b11901038,,
b11901105,,
b11901173,,
b11902164,,
b12901164, Yen-Wen Chen, yen-wen-chen
d13k46009, Hsu-Kai Cheng, Hsu-Kai
f11943003, Jiing-Ping Wang, lspss9950101
p14942a06,,
r12921a23,,
r13525053,,
r13921060,,
r13921077,,
r13921120,,
r13943076,,
r13943082,,
r13943171,,
r13946014, Zhih-Chi, Victor-huang1123
r13k41028,,
r13k41029,,
r13k41030,,
r14525039,,
r14525066, You-Yi Chiang, BlueQ920713
r14921052, Zhu-Xun Lee, juxinlee5 
r14921053,,
r14921059, Hsien-Fu Hsiao, FettHsiao
r14921060,,
r14921072,, Sheng-En Zhong, chungenz
r14921075,,
r14921098, Xue-Jin, Lu, xjlulu
r14942065,,
r14942162,,
r14943006,Wei-Chung Chen, WESLEY-CHEN-05
r14943021,,
r14943064,,
r14943065, Yun-Ru Li, Str367
r14943067,,
r14943071,Yuan-Chan Huang,Miguel-618
r14943073,,
r14943074,,
r14943075, Yu-Ting Tsai, neilyes52
r14943076,Liang-Xiang Zhang, nike951847
r14943078,,
r14943079, 曾柏穎, alwayscurl
r14943081, Shang-Ting Lin, tim25871014
r14943082, chih-hsiang,
r14943141,劉立哲,LI-ZHE-LIU
r14943151,,
r14943168, Chi-Kit Ng, Theongck
r14943176, Ting-Hsuan Tien, circletien
r14943177,,
r14946013, Yu-Jui, liangyujui@gmail.com
r14k41002, Shih-Chien Chang, albert4000
r14k41018,,
r14k41020,,
r14k41021,,
r14k41027, Hsin-Tang Cheng, dodochicha
t14902205, Natthapat Ratthanarak, Natthapat0
r14943061,,
r12921096,,
r14921086,,<|MERGE_RESOLUTION|>--- conflicted
+++ resolved
@@ -6,13 +6,8 @@
 b10502014,,
 b10507053,,
 b10901125,,
-<<<<<<< HEAD
-b11201010,,
+b11201010, Chuan-Yi Chen, ChuanYiChen
 b11201025, Chow Lok Yan, lokyan0804
-=======
-b11201010, Chuan-Yi Chen, ChuanYiChen
-b11201025,,
->>>>>>> 7f02ff6d
 b11901038,,
 b11901105,,
 b11901173,,
