DebugLib/
DebugExe/
DebugExt/

ReleaseLib/
ReleaseExe/
ReleaseExt/

_/
_TEST/
lib/abc*
lib/m114*
lib/bip*
docs/
<<<<<<< HEAD
benchmarks

=======
.vscode/
>>>>>>> 00fa1e37

src/xxx/
src/aig/au/
src/aig/ssm/
src/aig/ddb/

*~
*.orig

*.[od]

*.ncb
*.opt
*.plg

*.zip

abcspaceext.dsw
abcext.dsp

abcexe.vcproj*
abclib.vcproj*
abcspace.sln
abcspace.suo

*.pyc

src/python/build
src/python/bdist
src/python/pyabc.py
src/python/pyabc_wrap.*

.idea/
build/

*.rej
*.orig

tags

/libabc.a
/abc

/arch_flags

/cmake
/cscope

*.ps

# C
# Prerequisites
*.d

# Object files
*.o
*.ko
*.obj
*.elf

# Linker output
*.ilk
*.map
*.exp

# Precompiled Headers
*.gch
*.pch

# Libraries
*.lib
*.a
*.la
*.lo

# Shared objects (inc. Windows DLLs)
*.dll
*.so
*.so.*
*.dylib

# Executables
*.exe
*.out
*.app
*.i*86
*.x86_64
*.hex

# Debug files
*.dSYM/
*.su
*.idb
*.pdb

# Kernel Module Compile Results
*.mod*
*.cmd
.tmp_versions/
modules.order
Module.symvers
Mkfile.old
dkms.conf

# C++
# Prerequisites
*.d

# Compiled Object files
*.slo
*.lo
*.o
*.obj

# Precompiled Headers
*.gch
*.pch

# Compiled Dynamic libraries
*.so
*.dylib
*.dll

# Fortran module files
*.mod
*.smod

# Compiled Static libraries
*.lai
*.la
*.a
*.lib

# Executables
*.exe
*.out
*.app

# Vim
# Swap
[._]*.s[a-v][a-z]
!*.svg  # comment out if you don't need vector files
[._]*.sw[a-p]
[._]s[a-rt-v][a-z]
[._]ss[a-gi-z]
[._]sw[a-p]

# Session
Session.vim
Sessionx.vim

# Temporary
.netrwhist
*~
# Auto-generated tag files
tags
# Persistent undo
[._]*.un~

# MacOS
# General
.DS_Store
.AppleDouble
.LSOverride

# Icon must end with two \r
Icon

# Thumbnails
._*

# Files that might appear in the root of a volume
.DocumentRevisions-V100
.fseventsd
.Spotlight-V100
.TemporaryItems
.Trashes
.VolumeIcon.icns
.com.apple.timemachine.donotpresent

# Directories potentially created on remote AFP share
.AppleDB
.AppleDesktop
Network Trash Folder
Temporary Items
.apdisk

# VSCode
.vscode/*
*.code-workspace

# Local History for Visual Studio Code
.history/<|MERGE_RESOLUTION|>--- conflicted
+++ resolved
@@ -12,12 +12,7 @@
 lib/m114*
 lib/bip*
 docs/
-<<<<<<< HEAD
-benchmarks
-
-=======
 .vscode/
->>>>>>> 00fa1e37
 
 src/xxx/
 src/aig/au/
